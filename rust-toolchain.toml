[toolchain]
<<<<<<< HEAD
channel = "1.84"
=======
>>>>>>> 5cd3a18a
targets = [ "wasm32-wasip1" ]<|MERGE_RESOLUTION|>--- conflicted
+++ resolved
@@ -1,6 +1,2 @@
 [toolchain]
-<<<<<<< HEAD
-channel = "1.84"
-=======
->>>>>>> 5cd3a18a
 targets = [ "wasm32-wasip1" ]